--- conflicted
+++ resolved
@@ -324,12 +324,8 @@
                     if "use_blueprint" not in automation:
                         if "trigger" not in automation and "triggers" not in automation:
                             self.errors.append(
-<<<<<<< HEAD
-                                f"Automation {i} missing required 'trigger' or 'triggers'"
-=======
                                 f"Automation {i} missing required 'trigger' or "
                                 f"'triggers'"
->>>>>>> 4d11f918
                             )
                         if "action" not in automation and "actions" not in automation:
                             self.errors.append(
